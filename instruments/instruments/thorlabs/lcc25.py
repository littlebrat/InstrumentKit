--- conflicted
+++ resolved
@@ -131,14 +131,8 @@
         
         :rtype: `LCC25.Mode`
         """
-<<<<<<< HEAD
-        response = self.check_command("mode?")
-        if not response is "CMD_NOT_DEFINED":
-            return LCC25.Mode[int(response)]
-=======
         response = self.query("mode?")
         return LCC25.Mode[int(response)]
->>>>>>> e849b3f7
 
     @mode.setter
     def mode(self, newval):
