--- conflicted
+++ resolved
@@ -144,12 +144,8 @@
 
             value = self.read(size).strip()
         else:
-<<<<<<< HEAD
             value = self._file.query(cmd, size)
 
-=======
-            value = self._file.query(cmd, size).strip()
->>>>>>> a059dd91
         if self.prompt is not None:
             prompt = self.read(len(self.prompt)).strip()
             if prompt is not self.prompt:
